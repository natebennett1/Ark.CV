<!DOCTYPE html>
<html lang="en">
<head>
  <meta charset="UTF-8" />
  <meta name="viewport" content="width=device-width, initial-scale=1.0" />
<<<<<<< HEAD
  <title>Ark.CV Fish Detection Dashboard</title>
  <meta name="theme-color" content="#0f172a" />
  <link rel="preconnect" href="https://fonts.googleapis.com">
  <link rel="preconnect" href="https://fonts.gstatic.com" crossorigin>
  <link href="https://fonts.googleapis.com/css2?family=Inter:wght@400;500;600;700;800&display=swap" rel="stylesheet">
=======
  <title>Ark.CV HITL Console</title>
>>>>>>> 0b732c9e
  <link rel="stylesheet" href="styles.css" />
  <link rel="preconnect" href="https://fonts.googleapis.com" />
  <link rel="preconnect" href="https://fonts.gstatic.com" crossorigin />
  <link
    href="https://fonts.googleapis.com/css2?family=Inter:wght@400;500;600;700&display=swap"
    rel="stylesheet"
  />
  <script
    src="https://cdn.auth0.com/js/auth0-spa-js/2.5/auth0-spa-js.production.js"
    defer
  ></script>
  <script src="app.js" type="module" defer></script>
</head>
<body>
<<<<<<< HEAD
  <header class="top-bar">
    <div class="brand" aria-label="Ark.CV">
      <span class="logo-dot" aria-hidden="true"></span>
      <span class="brand-name">Ark.CV</span>
      <span class="badge">Admin Console</span>
    </div>
    <nav class="top-nav">
      <a href="#overview" class="nav-link">Overview</a>
      <a href="#review" class="nav-link">Review Detections</a>
    </nav>
  </header>

  <main>
    <section id="overview" class="card-grid">
      <article class="stat-card">
        <h2>Year-To-Date</h2>
        <p class="stat-value" id="ytd-count">0</p>
        <p class="stat-label">Fish counted</p>
      </article>
      <article class="stat-card">
        <h2>Month-To-Date</h2>
        <p class="stat-value" id="mtd-count">0</p>
        <p class="stat-label">Fish counted</p>
      </article>
      <article class="stat-card">
        <h2>Week-To-Date</h2>
        <p class="stat-value" id="wtd-count">0</p>
        <p class="stat-label">Fish counted</p>
      </article>
    </section>

    <section id="trend" class="card">
      <header class="card-header">
        <h2>Daily Detection Trend (Last 7 Days)</h2>
      </header>
      <div class="trend-chart" id="trend-chart"></div>
    </section>

    <section id="review" class="card">
      <header class="card-header">
        <h2>Low Confidence Detections</h2>
        <p>Review and resolve detections below the configured confidence threshold.</p>
      </header>
      <div class="review-grid" id="review-container">
        <!-- Cards injected by JavaScript -->
=======
  <div id="auth-screen" class="auth-screen">
    <div class="auth-card">
      <div class="auth-card__header">
        <img src="https://static.thenounproject.com/png/2343814-200.png" alt="Ark.CV logo" />
        <h1>Sign in to Ark.CV HITL</h1>
        <p>Use your Auth0 credentials to continue reviewing detections for your dam.</p>
>>>>>>> 0b732c9e
      </div>
      <div class="auth-card__actions">
        <button id="auth-login" class="primary-button">Sign in with Auth0</button>
        <button id="auth-demo" class="ghost-button">Explore demo account</button>
      </div>
      <p class="auth-card__help">
        Configure <code>authConfig</code> in <code>ui/app.js</code> with your Auth0 tenant settings.
      </p>
      <p id="auth-error" class="auth-error" hidden></p>
    </div>
  </div>

  <div id="app-shell" class="app-shell hidden">
    <header class="top-bar">
      <div class="brand">
        <h1>Ark.CV Human-in-the-Loop Console</h1>
        <span id="dam-pill" class="dam-pill"></span>
      </div>
      <div class="header-controls">
        <nav class="top-nav">
          <a href="#overview">Overview</a>
          <a href="#review">Review queue</a>
          <a href="#admin">Admin</a>
        </nav>
        <div class="search-wrapper">
          <input
            id="global-search"
            type="search"
            placeholder="Search clips by ID, species, reviewer..."
            aria-label="Search clips"
          />
          <div id="search-results" class="search-results hidden" role="status"></div>
        </div>
        <div class="user-badge">
          <div>
            <span id="user-name" class="user-name"></span>
            <span id="user-role" class="user-role"></span>
          </div>
          <button id="logout-button" class="ghost-button small">Log out</button>
        </div>
      </div>
    </header>

    <main>
      <section id="overview" class="metrics-grid">
        <article class="metric-card">
          <header>
            <h2>Total fish counted</h2>
            <span class="metric-subtitle">Real-time updates as clips are confirmed</span>
          </header>
          <p id="metric-total" class="metric-value">0</p>
        </article>
        <article class="metric-card">
          <header>
            <h2>Pending reviews</h2>
            <span class="metric-subtitle">FIFO queue for manual validation</span>
          </header>
          <p id="metric-pending" class="metric-value">0</p>
        </article>
        <article class="metric-card">
          <header>
            <h2>Manual confirmations</h2>
            <span class="metric-subtitle">Counts verified or corrected by operators</span>
          </header>
          <p id="metric-manual" class="metric-value">0</p>
        </article>
        <article class="metric-card">
          <header>
            <h2>Last sync</h2>
            <span class="metric-subtitle">HITL corrections streaming to admin dashboard</span>
          </header>
          <p id="metric-sync" class="metric-value">--</p>
        </article>
      </section>

      <section id="review" class="card">
        <header class="card-header">
          <div>
            <h2>HITL Review Queue</h2>
            <p>Clips are retained for 30 days. Download or export records you want to keep longer.</p>
          </div>
          <button id="download-reviewed" class="ghost-button">Download reviewed clips (CSV)</button>
        </header>

        <div class="filter-bar">
          <fieldset class="filter-group">
            <legend>Sort order</legend>
            <button type="button" data-sort="fifo" class="filter-chip active">Oldest → Newest</button>
            <button type="button" data-sort="lifo" class="filter-chip">Newest → Oldest</button>
          </fieldset>
          <fieldset class="filter-group">
            <legend>Review type</legend>
            <button type="button" data-type="all" class="filter-chip active">All</button>
            <button type="button" data-type="occlusion" class="filter-chip">Occlusion</button>
            <button type="button" data-type="species" class="filter-chip">Species ID</button>
          </fieldset>
          <div class="filter-group filter-dates">
            <label>
              Start date
              <input type="date" id="filter-start" />
            </label>
            <label>
              End date
              <input type="date" id="filter-end" />
            </label>
            <label>
              Location
              <select id="filter-location">
                <option value="">All</option>
              </select>
            </label>
          </div>
        </div>

        <div class="carousel">
          <button class="carousel-nav" id="queue-prev" aria-label="Previous clip">⟵</button>
          <div class="carousel-stage" id="clip-stage" aria-live="polite"></div>
          <button class="carousel-nav" id="queue-next" aria-label="Next clip">⟶</button>
        </div>
        <div id="queue-indicator" class="queue-indicator"></div>
      </section>

      <section id="admin" class="card admin-card">
        <header class="card-header">
          <div>
            <h2>Admin dashboard</h2>
            <p>Monitor per-dam totals and recent manual edits. Updates stream instantly from HITL actions.</p>
          </div>
        </header>
        <div class="admin-grid">
          <div class="admin-panel">
            <h3>Per-dam totals</h3>
            <table class="admin-table">
              <thead>
                <tr>
                  <th>Dam</th>
                  <th>Total fish</th>
                  <th>Manual updates</th>
                  <th>Pending clips</th>
                </tr>
              </thead>
              <tbody id="dam-table"></tbody>
            </table>
          </div>
          <div class="admin-panel">
            <h3>Change log</h3>
            <ul id="change-log" class="change-log"></ul>
          </div>
        </div>
      </section>
    </main>
  </div>

  <div id="toast" class="toast" role="status" aria-live="assertive" hidden></div>
</body>
</html><|MERGE_RESOLUTION|>--- conflicted
+++ resolved
@@ -3,15 +3,7 @@
 <head>
   <meta charset="UTF-8" />
   <meta name="viewport" content="width=device-width, initial-scale=1.0" />
-<<<<<<< HEAD
-  <title>Ark.CV Fish Detection Dashboard</title>
-  <meta name="theme-color" content="#0f172a" />
-  <link rel="preconnect" href="https://fonts.googleapis.com">
-  <link rel="preconnect" href="https://fonts.gstatic.com" crossorigin>
-  <link href="https://fonts.googleapis.com/css2?family=Inter:wght@400;500;600;700;800&display=swap" rel="stylesheet">
-=======
-  <title>Ark.CV HITL Console</title>
->>>>>>> 0b732c9e
+  <title>Ark.CV Console</title>
   <link rel="stylesheet" href="styles.css" />
   <link rel="preconnect" href="https://fonts.googleapis.com" />
   <link rel="preconnect" href="https://fonts.gstatic.com" crossorigin />
@@ -26,7 +18,6 @@
   <script src="app.js" type="module" defer></script>
 </head>
 <body>
-<<<<<<< HEAD
   <header class="top-bar">
     <div class="brand" aria-label="Ark.CV">
       <span class="logo-dot" aria-hidden="true"></span>
@@ -72,14 +63,6 @@
       </header>
       <div class="review-grid" id="review-container">
         <!-- Cards injected by JavaScript -->
-=======
-  <div id="auth-screen" class="auth-screen">
-    <div class="auth-card">
-      <div class="auth-card__header">
-        <img src="https://static.thenounproject.com/png/2343814-200.png" alt="Ark.CV logo" />
-        <h1>Sign in to Ark.CV HITL</h1>
-        <p>Use your Auth0 credentials to continue reviewing detections for your dam.</p>
->>>>>>> 0b732c9e
       </div>
       <div class="auth-card__actions">
         <button id="auth-login" class="primary-button">Sign in with Auth0</button>
