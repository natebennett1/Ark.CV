--- conflicted
+++ resolved
@@ -31,11 +31,7 @@
     capturedAt: '2024-03-29T09:42:00-07:00',
     location: 'Station 12B',
     reviewType: 'species',
-<<<<<<< HEAD
-    speciesGuess: 'Chinook AA',
-=======
     speciesGuess: 'Chinook Salmon',
->>>>>>> dd14a4c0
     adiposeFlag: 'Clipped',
     countGuess: 1,
     clipUrl:
@@ -51,11 +47,7 @@
     capturedAt: '2024-03-29T10:15:00-07:00',
     location: 'Station 09A',
     reviewType: 'occlusion',
-<<<<<<< HEAD
-    speciesGuess: 'Steelhead AP',
-=======
     speciesGuess: 'Steelhead Trout',
->>>>>>> dd14a4c0
     adiposeFlag: 'Present',
     countGuess: 2,
     clipUrl:
@@ -72,11 +64,7 @@
     capturedAt: '2024-03-29T11:02:00-07:00',
     location: 'Station 07D',
     reviewType: 'species',
-<<<<<<< HEAD
-    speciesGuess: 'Sockeye AP',
-=======
     speciesGuess: 'Sockeye Salmon',
->>>>>>> dd14a4c0
     adiposeFlag: 'Present',
     countGuess: 1,
     clipUrl:
@@ -92,11 +80,7 @@
     capturedAt: '2024-03-29T08:15:00-07:00',
     location: 'East Ladder 02',
     reviewType: 'species',
-<<<<<<< HEAD
-    speciesGuess: 'Coho AA',
-=======
     speciesGuess: 'Coho Salmon',
->>>>>>> dd14a4c0
     adiposeFlag: 'Clipped',
     countGuess: 1,
     clipUrl:
@@ -112,11 +96,7 @@
     capturedAt: '2024-03-29T07:58:00-07:00',
     location: 'Channel West 01',
     reviewType: 'occlusion',
-<<<<<<< HEAD
-    speciesGuess: 'Sockeye AP',
-=======
     speciesGuess: 'Sockeye Salmon',
->>>>>>> dd14a4c0
     adiposeFlag: 'Present',
     countGuess: 3,
     clipUrl:
@@ -142,24 +122,11 @@
 };
 
 const speciesOptions = [
-<<<<<<< HEAD
-  'Bull Trout',
-  'Chinook AA',
-  'Chinook AP',
-  'Coho AA',
-  'Coho AP',
-  'Lamprey',
-  'Sockeye AA',
-  'Sockeye AP',
-  'Steelhead AA',
-  'Steelhead AP',
-=======
   'Chinook Salmon',
   'Steelhead Trout',
   'Sockeye Salmon',
   'Coho Salmon',
   'Rainbow Trout',
->>>>>>> dd14a4c0
 ];
 
 const state = {
